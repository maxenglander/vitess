--- conflicted
+++ resolved
@@ -148,10 +148,7 @@
 		"--defaults-file=" + mysqld.config.path,
 		"--socket", mysqld.config.SocketFile,
 		"--user", mysqld.dba.Uname,
-<<<<<<< HEAD
-=======
 		"--force", // Don't complain if it's already been upgraded.
->>>>>>> f3f221cc
 	}
 	if mysqld.dba.Pass != "" {
 		// --password must be omitted entirely if empty, or else it will prompt.
@@ -159,33 +156,9 @@
 	}
 	cmd := exec.Command(name, args...)
 	cmd.Env = []string{os.ExpandEnv("LD_LIBRARY_PATH=$VT_MYSQL_ROOT/lib/mysql")}
-<<<<<<< HEAD
-	stderr, err := cmd.StderrPipe()
-	if err != nil {
-		return nil
-	}
-	stdout, err := cmd.StdoutPipe()
-	if err != nil {
-		return nil
-	}
-	go func() {
-		scanner := bufio.NewScanner(stderr)
-		for scanner.Scan() {
-			log.Infof("mysql_upgrade stderr: %v", scanner.Text())
-		}
-	}()
-	go func() {
-		scanner := bufio.NewScanner(stdout)
-		for scanner.Scan() {
-			log.Infof("mysql_upgrade stdout: %v", scanner.Text())
-		}
-	}()
-	return cmd.Run()
-=======
 	out, err := cmd.CombinedOutput()
 	log.Infof("mysql_upgrade output: %s", out)
 	return err
->>>>>>> f3f221cc
 }
 
 // Start will start the mysql daemon, either by running the 'mysqld_start'
