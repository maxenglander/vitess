/*
Copyright 2019 The Vitess Authors.

Licensed under the Apache License, Version 2.0 (the "License");
you may not use this file except in compliance with the License.
You may obtain a copy of the License at

    http://www.apache.org/licenses/LICENSE-2.0

Unless required by applicable law or agreed to in writing, software
distributed under the License is distributed on an "AS IS" BASIS,
WITHOUT WARRANTIES OR CONDITIONS OF ANY KIND, either express or implied.
See the License for the specific language governing permissions and
limitations under the License.
*/

package vreplication

import (
	"encoding/json"
	"fmt"
	"sort"
	"strings"

	"google.golang.org/protobuf/proto"

	"vitess.io/vitess/go/bytes2"
	"vitess.io/vitess/go/mysql"
	"vitess.io/vitess/go/mysql/collations"
	"vitess.io/vitess/go/sqltypes"
	"vitess.io/vitess/go/vt/binlog/binlogplayer"
	binlogdatapb "vitess.io/vitess/go/vt/proto/binlogdata"
	querypb "vitess.io/vitess/go/vt/proto/query"
	vtrpcpb "vitess.io/vitess/go/vt/proto/vtrpc"
	"vitess.io/vitess/go/vt/sqlparser"
	"vitess.io/vitess/go/vt/vterrors"
	"vitess.io/vitess/go/vt/vtgate/evalengine"
)

// ReplicatorPlan is the execution plan for the replicator. It contains
// plans for all the tables it's replicating. Every phase of vreplication
// builds its own instance of the ReplicatorPlan. This is because the plan
// depends on copyState, which changes on every iteration.
// The table plans within ReplicatorPlan will not be fully populated because
// all the information is not available initially.
// For simplicity, the ReplicatorPlan is immutable.
// Once we get the field info for a table from the stream response,
// we'll have all the necessary info to build the final plan.
// At that time, buildExecutionPlan is invoked, which will make a copy
// of the TablePlan from ReplicatorPlan, and fill the rest
// of the members, leaving the original plan unchanged.
// The constructor is buildReplicatorPlan in table_plan_builder.go
type ReplicatorPlan struct {
	VStreamFilter *binlogdatapb.Filter
	TargetTables  map[string]*TablePlan
	TablePlans    map[string]*TablePlan
	ColInfoMap    map[string][]*ColumnInfo
	stats         *binlogplayer.Stats
	Source        *binlogdatapb.BinlogSource
}

// buildExecution plan uses the field info as input and the partially built
// TablePlan for that table to build a full plan.
func (rp *ReplicatorPlan) buildExecutionPlan(fieldEvent *binlogdatapb.FieldEvent) (*TablePlan, error) {
	prelim := rp.TablePlans[fieldEvent.TableName]
	if prelim == nil {
		// Unreachable code.
		return nil, fmt.Errorf("plan not found for %s", fieldEvent.TableName)
	}
	// If Insert is initialized, then it means that we knew the column
	// names and have already built most of the plan.
	if prelim.Insert != nil {
		tplanv := *prelim
		// We know that we sent only column names, but they may be backticked.
		// If so, we have to strip them out to allow them to match the expected
		// bind var names.
		tplanv.Fields = make([]*querypb.Field, 0, len(fieldEvent.Fields))
		for _, fld := range fieldEvent.Fields {
			trimmed := proto.Clone(fld).(*querypb.Field)
			trimmed.Name = strings.Trim(trimmed.Name, "`")
			tplanv.Fields = append(tplanv.Fields, trimmed)
		}
		return &tplanv, nil
	}
	// select * construct was used. We need to use the field names.
	tplan, err := rp.buildFromFields(prelim.TargetName, prelim.Lastpk, fieldEvent.Fields)
	if err != nil {
		return nil, err
	}
	tplan.Fields = fieldEvent.Fields
	return tplan, nil
}

// buildFromFields builds a full TablePlan, but uses the field info as the
// full column list. This happens when the query used was a 'select *', which
// requires us to wait for the field info sent by the source.
func (rp *ReplicatorPlan) buildFromFields(tableName string, lastpk *sqltypes.Result, fields []*querypb.Field) (*TablePlan, error) {
	tpb := &tablePlanBuilder{
		name:     sqlparser.NewIdentifierCS(tableName),
		lastpk:   lastpk,
		colInfos: rp.ColInfoMap[tableName],
		stats:    rp.stats,
		source:   rp.Source,
	}
	for _, field := range fields {
		colName := sqlparser.NewIdentifierCI(field.Name)
		isGenerated := false
		for _, colInfo := range tpb.colInfos {
			if !strings.EqualFold(colInfo.Name, field.Name) {
				continue
			}
			if colInfo.IsGenerated {
				isGenerated = true
			}
			break
		}
		if isGenerated {
			continue
		}
		cexpr := &colExpr{
			colName: colName,
			colType: field.Type,
			expr: &sqlparser.ColName{
				Name: colName,
			},
			references: map[string]bool{
				field.Name: true,
			},
		}
		tpb.colExprs = append(tpb.colExprs, cexpr)
	}
	// The following actions are a subset of buildTablePlan.
	if err := tpb.analyzePK(rp.ColInfoMap[tableName]); err != nil {
		return nil, err
	}
	return tpb.generate(), nil
}

// MarshalJSON performs a custom JSON Marshalling.
func (rp *ReplicatorPlan) MarshalJSON() ([]byte, error) {
	var targets []string
	for k := range rp.TargetTables {
		targets = append(targets, k)
	}
	sort.Strings(targets)
	v := struct {
		VStreamFilter *binlogdatapb.Filter
		TargetTables  []string
		TablePlans    map[string]*TablePlan
	}{
		VStreamFilter: rp.VStreamFilter,
		TargetTables:  targets,
		TablePlans:    rp.TablePlans,
	}
	return json.Marshal(&v)
}

// TablePlan is the execution plan for a table within a replicator.
// If the column names are not known at the time of plan building (like
// select *), then only TargetName, SendRule and Lastpk are initialized.
// When the stream returns the field info, those are used as column
// names to build the final plan.
// Lastpk comes from copyState. If it's set, then the generated plans
// are significantly different because any events that fall beyond
// Lastpk must be excluded.
// If column names were known upfront, then all fields of TablePlan
// are built except for Fields. This member is populated only after
// the field info is received from the stream.
// The ParsedQuery objects assume that a map of before and after values
// will be built based on the streaming rows. Before image values will
// be prefixed with a "b_", and after image values will be prefixed
// with a "a_". The TablePlan structure is used during all the phases
// of vreplication: catchup, copy, fastforward, or regular replication.
type TablePlan struct {
	// TargetName, SendRule will always be initialized.
	TargetName string
	SendRule   *binlogdatapb.Rule
	// Lastpk will be initialized if it was specified, and
	// will be used for building the final plan after field info
	// is received.
	Lastpk *sqltypes.Result
	// BulkInsertFront, BulkInsertValues and BulkInsertOnDup are used
	// by vcopier. These three parts are combined to build bulk insert
	// statements. This is functionally equivalent to generating
	// multiple statements using the "Insert" construct, but much more
	// efficient for the copy phase.
	BulkInsertFront  *sqlparser.ParsedQuery
	BulkInsertValues *sqlparser.ParsedQuery
	BulkInsertOnDup  *sqlparser.ParsedQuery
	// Insert, Update and Delete are used by vplayer.
	// If the plan is an insertIgnore type, then Insert
	// and Update contain 'insert ignore' statements and
	// Delete is nil.
<<<<<<< HEAD
	Insert *sqlparser.ParsedQuery
	Update *sqlparser.ParsedQuery
	Delete *sqlparser.ParsedQuery

	Fields []*querypb.Field
	// PKReferences is used to check if an event changed
	// a primary key column (row move).
	PKReferences []string
	Stats        *binlogplayer.Stats
	ColExprs     []*colExpr
=======
	Insert        *sqlparser.ParsedQuery
	Update        *sqlparser.ParsedQuery
	Delete        *sqlparser.ParsedQuery
	Fields        []*querypb.Field
	EnumValuesMap map[string](map[string]string)
	// PKReferences is used to check if an event changed
	// a primary key column (row move).
	PKReferences            []string
	Stats                   *binlogplayer.Stats
	FieldsToSkip            map[string]bool
	ConvertCharset          map[string](*binlogdatapb.CharsetConversion)
	HasExtraSourcePkColumns bool
>>>>>>> ed9e6e33
}

// MarshalJSON performs a custom JSON Marshalling.
func (tp *TablePlan) MarshalJSON() ([]byte, error) {
	v := struct {
		TargetName   string
		SendRule     string
		InsertFront  *sqlparser.ParsedQuery `json:",omitempty"`
		InsertValues *sqlparser.ParsedQuery `json:",omitempty"`
		InsertOnDup  *sqlparser.ParsedQuery `json:",omitempty"`
		Insert       *sqlparser.ParsedQuery `json:",omitempty"`
		Update       *sqlparser.ParsedQuery `json:",omitempty"`
		Delete       *sqlparser.ParsedQuery `json:",omitempty"`
		PKReferences []string               `json:",omitempty"`
	}{
		TargetName:   tp.TargetName,
		SendRule:     tp.SendRule.Match,
		InsertFront:  tp.BulkInsertFront,
		InsertValues: tp.BulkInsertValues,
		InsertOnDup:  tp.BulkInsertOnDup,
		Insert:       tp.Insert,
		Update:       tp.Update,
		Delete:       tp.Delete,
		PKReferences: tp.PKReferences,
	}
	return json.Marshal(&v)
}

<<<<<<< HEAD
func (tp *TablePlan) applyBulkInsert(rows []*querypb.Row, executor func(string) (*sqltypes.Result, error)) (*sqltypes.Result, error) {
	bindvars := make(map[string]*querypb.BindVariable, len(tp.Fields))
	var buf strings.Builder
	if err := tp.BulkInsertFront.Append(&buf, nil, nil); err != nil {
		return nil, err
	}
	buf.WriteString(" values ")
	separator := ""
	for _, row := range rows {
		vals := sqltypes.MakeRowTrusted(tp.Fields, row)
		for i, field := range tp.Fields {
			bindvars["a_"+field.Name] = sqltypes.ValueBindVariable(vals[i])
=======
func (tp *TablePlan) applyBulkInsert(sqlbuffer *bytes2.Buffer, rows *binlogdatapb.VStreamRowsResponse, executor func(string) (*sqltypes.Result, error)) (*sqltypes.Result, error) {
	sqlbuffer.Reset()
	sqlbuffer.WriteString(tp.BulkInsertFront.Query)
	sqlbuffer.WriteString(" values ")

	for i, row := range rows.Rows {
		if i > 0 {
			sqlbuffer.WriteString(", ")
		}
		if err := tp.BulkInsertValues.AppendFromRow(sqlbuffer, tp.Fields, row, tp.FieldsToSkip); err != nil {
			return nil, err
>>>>>>> ed9e6e33
		}
	}
	if tp.BulkInsertOnDup != nil {
		sqlbuffer.WriteString(tp.BulkInsertOnDup.Query)
	}
	return executor(sqlbuffer.StringUnsafe())
}

// During the copy phase we run catchup and fastforward, which stream binlogs. While streaming we should only process
// rows whose PK has already been copied. Ideally we should compare the PKs before applying the change and never send
// such rows to the target mysql server. However reliably comparing primary keys in a manner compatible to MySQL will require a lot of
// coding: consider composite PKs, character sets, collations ... So we send these rows to the mysql server which then does the comparison
// in sql, through where clauses like "pk_val <= last_seen_pk".
//
// But this does generate a lot of unnecessary load of, effectively, no-ops since the where
// clauses are always false. This can create a significant cpu load on the target for high qps servers resulting in a
// much lower copy bandwidth (or provisioning more powerful servers).
// isOutsidePKRange currently checks for rows with single primary keys which are currently comparable in Vitess:
// (see NullsafeCompare() for types supported). It returns true if pk is not to be applied
//
// At this time we have decided to only perform this for Insert statements. Insert statements form a significant majority of
// the generated noop load during catchup and are easier to test for. Update and Delete statements are very difficult to
// unit test reliably and without flakiness with our current test framework. So as a pragmatic decision we support Insert
// now and punt on the others.
func (tp *TablePlan) isOutsidePKRange(bindvars map[string]*querypb.BindVariable, before, after bool, stmtType string) bool {
	// added empty comments below, otherwise gofmt removes the spaces between the bitwise & and obfuscates this check!
	if *vreplicationExperimentalFlags /**/ & /**/ vreplicationExperimentalOptimizeInserts == 0 {
		return false
	}
	// Ensure there is one and only one value in lastpk and pkrefs.
	if tp.Lastpk != nil && len(tp.Lastpk.Fields) == 1 && len(tp.Lastpk.Rows) == 1 && len(tp.Lastpk.Rows[0]) == 1 && len(tp.PKReferences) == 1 {
		// check again that this is an insert
		var bindvar *querypb.BindVariable
		switch {
		case !before && after:
			bindvar = bindvars["a_"+tp.PKReferences[0]]
		}
		if bindvar == nil { //should never happen
			return false
		}

		rowVal, _ := sqltypes.BindVariableToValue(bindvar)
		// TODO(king-11) make collation aware
		result, err := evalengine.NullsafeCompare(rowVal, tp.Lastpk.Rows[0][0], collations.Unknown)
		// If rowVal is > last pk, transaction will be a noop, so don't apply this statement
		if err == nil && result > 0 {
			tp.Stats.NoopQueryCount.Add(stmtType, 1)
			return true
		}
	}
	return false
}

// bindFieldVal returns a bind variable based on given field and value.
// Most values will just bind directly. But some values may need manipulation:
// - text values with charset conversion
// - enum values converted to text via Online DDL
// - ...any other future possible values
func (tp *TablePlan) bindFieldVal(field *querypb.Field, val *sqltypes.Value) (*querypb.BindVariable, error) {
	if conversion, ok := tp.ConvertCharset[field.Name]; ok && !val.IsNull() {
		// Non-null string value, for which we have a charset conversion instruction
		valString := val.ToString()
		fromEncoding, encodingOK := mysql.CharacterSetEncoding[conversion.FromCharset]
		if !encodingOK {
			return nil, vterrors.Errorf(vtrpcpb.Code_INVALID_ARGUMENT, "Character set %s not supported for column %s", conversion.FromCharset, field.Name)
		}
		if fromEncoding != nil {
			// As reminder, encoding can be nil for trivial charsets, like utf8 or ascii.
			// encoding will be non-nil for charsets like latin1, gbk, etc.
			var err error
			valString, err = fromEncoding.NewDecoder().String(valString)
			if err != nil {
				return nil, err
			}
		}
		return sqltypes.StringBindVariable(valString), nil
	}
	if enumValues, ok := tp.EnumValuesMap[field.Name]; ok && !val.IsNull() {
		// The fact that this field has a EnumValuesMap entry, means we must
		// use the enum's text value as opposed to the enum's numerical value.
		// Once known use case is with Online DDL, when a column is converted from
		// ENUM to a VARCHAR/TEXT.
		enumValue, enumValueOK := enumValues[val.ToString()]
		if !enumValueOK {
			return nil, vterrors.Errorf(vtrpcpb.Code_INTERNAL, "Invalid enum value: %v for field %s", val, field.Name)
		}
		// get the enum text for this val
		return sqltypes.StringBindVariable(enumValue), nil
	}
	if field.Type == querypb.Type_ENUM {
		// This is an ENUM w/o a values map, which means that we are most likely using
		// the index value -- what is stored and binlogged vs. the list of strings
		// defined in the table schema -- and we must use an int bindvar or we'll have
		// invalid/incorrect predicates like WHERE enumcol='2'.
		// This will be the case when applying binlog events.
		enumIndexVal := sqltypes.MakeTrusted(querypb.Type_UINT64, val.Raw())
		if enumIndex, err := enumIndexVal.ToUint64(); err == nil {
			return sqltypes.Uint64BindVariable(enumIndex), nil
		}
	}
	return sqltypes.ValueBindVariable(*val), nil
}

func (tp *TablePlan) applyChange(rowChange *binlogdatapb.RowChange, executor func(string) (*sqltypes.Result, error)) (*sqltypes.Result, error) {
	// MakeRowTrusted is needed here because Proto3ToResult is not convenient.
	var before, after bool
	bindvars := make(map[string]*querypb.BindVariable, len(tp.Fields))
	if rowChange.Before != nil {
		before = true
		vals := sqltypes.MakeRowTrusted(tp.Fields, rowChange.Before)
		for i, field := range tp.Fields {
			bindVar, err := tp.bindFieldVal(field, &vals[i])
			if err != nil {
				return nil, err
			}
			bindvars["b_"+field.Name] = bindVar
		}
	}
	if rowChange.After != nil {
		after = true
		vals := sqltypes.MakeRowTrusted(tp.Fields, rowChange.After)
		for i, field := range tp.Fields {
			bindVar, err := tp.bindFieldVal(field, &vals[i])
			if err != nil {
				return nil, err
			}
			bindvars["a_"+field.Name] = bindVar
		}
	}
	switch {
	case !before && after:
		// only apply inserts for rows whose primary keys are within the range of rows already copied
		if tp.isOutsidePKRange(bindvars, before, after, "insert") {
			return nil, nil
		}
		return execParsedQuery(tp.Insert, bindvars, executor)
	case before && !after:
		if tp.Delete == nil {
			return nil, nil
		}
		return execParsedQuery(tp.Delete, bindvars, executor)
	case before && after:
		if !tp.pkChanged(bindvars) && !tp.HasExtraSourcePkColumns {
			return execParsedQuery(tp.Update, bindvars, executor)
		}
		if tp.Delete != nil {
			if _, err := execParsedQuery(tp.Delete, bindvars, executor); err != nil {
				return nil, err
			}
		}
		if tp.isOutsidePKRange(bindvars, before, after, "insert") {
			return nil, nil
		}
		return execParsedQuery(tp.Insert, bindvars, executor)
	}
	// Unreachable.
	return nil, nil
}

func execParsedQuery(pq *sqlparser.ParsedQuery, bindvars map[string]*querypb.BindVariable, executor func(string) (*sqltypes.Result, error)) (*sqltypes.Result, error) {
	sql, err := pq.GenerateQuery(bindvars, nil)
	if err != nil {
		return nil, err
	}
	return executor(sql)
}

func (tp *TablePlan) pkChanged(bindvars map[string]*querypb.BindVariable) bool {
	for _, pkref := range tp.PKReferences {
		v1, _ := sqltypes.BindVariableToValue(bindvars["b_"+pkref])
		v2, _ := sqltypes.BindVariableToValue(bindvars["a_"+pkref])
		if !valsEqual(v1, v2) {
			return true
		}
	}
	return false
}

func valsEqual(v1, v2 sqltypes.Value) bool {
	if v1.IsNull() && v2.IsNull() {
		return true
	}
	// If any one of them is null, something has changed.
	if v1.IsNull() || v2.IsNull() {
		return false
	}
	// Compare content only if none are null.
	return v1.ToString() == v2.ToString()
}<|MERGE_RESOLUTION|>--- conflicted
+++ resolved
@@ -191,18 +191,6 @@
 	// If the plan is an insertIgnore type, then Insert
 	// and Update contain 'insert ignore' statements and
 	// Delete is nil.
-<<<<<<< HEAD
-	Insert *sqlparser.ParsedQuery
-	Update *sqlparser.ParsedQuery
-	Delete *sqlparser.ParsedQuery
-
-	Fields []*querypb.Field
-	// PKReferences is used to check if an event changed
-	// a primary key column (row move).
-	PKReferences []string
-	Stats        *binlogplayer.Stats
-	ColExprs     []*colExpr
-=======
 	Insert        *sqlparser.ParsedQuery
 	Update        *sqlparser.ParsedQuery
 	Delete        *sqlparser.ParsedQuery
@@ -212,10 +200,10 @@
 	// a primary key column (row move).
 	PKReferences            []string
 	Stats                   *binlogplayer.Stats
+	ColExprs                []*colExpr
 	FieldsToSkip            map[string]bool
 	ConvertCharset          map[string](*binlogdatapb.CharsetConversion)
 	HasExtraSourcePkColumns bool
->>>>>>> ed9e6e33
 }
 
 // MarshalJSON performs a custom JSON Marshalling.
@@ -244,32 +232,17 @@
 	return json.Marshal(&v)
 }
 
-<<<<<<< HEAD
-func (tp *TablePlan) applyBulkInsert(rows []*querypb.Row, executor func(string) (*sqltypes.Result, error)) (*sqltypes.Result, error) {
-	bindvars := make(map[string]*querypb.BindVariable, len(tp.Fields))
-	var buf strings.Builder
-	if err := tp.BulkInsertFront.Append(&buf, nil, nil); err != nil {
-		return nil, err
-	}
-	buf.WriteString(" values ")
-	separator := ""
-	for _, row := range rows {
-		vals := sqltypes.MakeRowTrusted(tp.Fields, row)
-		for i, field := range tp.Fields {
-			bindvars["a_"+field.Name] = sqltypes.ValueBindVariable(vals[i])
-=======
-func (tp *TablePlan) applyBulkInsert(sqlbuffer *bytes2.Buffer, rows *binlogdatapb.VStreamRowsResponse, executor func(string) (*sqltypes.Result, error)) (*sqltypes.Result, error) {
+func (tp *TablePlan) applyBulkInsert(sqlbuffer *bytes2.Buffer, rows []*querypb.Row, executor func(string) (*sqltypes.Result, error)) (*sqltypes.Result, error) {
 	sqlbuffer.Reset()
 	sqlbuffer.WriteString(tp.BulkInsertFront.Query)
 	sqlbuffer.WriteString(" values ")
 
-	for i, row := range rows.Rows {
+	for i, row := range rows {
 		if i > 0 {
 			sqlbuffer.WriteString(", ")
 		}
 		if err := tp.BulkInsertValues.AppendFromRow(sqlbuffer, tp.Fields, row, tp.FieldsToSkip); err != nil {
 			return nil, err
->>>>>>> ed9e6e33
 		}
 	}
 	if tp.BulkInsertOnDup != nil {
@@ -296,7 +269,7 @@
 // now and punt on the others.
 func (tp *TablePlan) isOutsidePKRange(bindvars map[string]*querypb.BindVariable, before, after bool, stmtType string) bool {
 	// added empty comments below, otherwise gofmt removes the spaces between the bitwise & and obfuscates this check!
-	if *vreplicationExperimentalFlags /**/ & /**/ vreplicationExperimentalOptimizeInserts == 0 {
+	if *vreplicationExperimentalFlags /**/ & /**/ vreplicationExperimentalFlagOptimizeInserts == 0 {
 		return false
 	}
 	// Ensure there is one and only one value in lastpk and pkrefs.
