/*
Copyright 2019 The Vitess Authors.

Licensed under the Apache License, Version 2.0 (the "License");
you may not use this file except in compliance with the License.
You may obtain a copy of the License at

    http://www.apache.org/licenses/LICENSE-2.0

Unless required by applicable law or agreed to in writing, software
distributed under the License is distributed on an "AS IS" BASIS,
WITHOUT WARRANTIES OR CONDITIONS OF ANY KIND, either express or implied.
See the License for the specific language governing permissions and
limitations under the License.
*/

package vreplication

import (
	"flag"
	"fmt"
	"io"
	"os"
	"reflect"
	"regexp"
	"strings"
	"testing"
	"time"

	"vitess.io/vitess/go/vt/withddl"

	"vitess.io/vitess/go/vt/log"

	"github.com/stretchr/testify/require"

	"context"

	"google.golang.org/protobuf/proto"

	"vitess.io/vitess/go/mysql"
	"vitess.io/vitess/go/sqltypes"
	"vitess.io/vitess/go/vt/binlog/binlogplayer"
	"vitess.io/vitess/go/vt/dbconfigs"
	"vitess.io/vitess/go/vt/grpcclient"
	"vitess.io/vitess/go/vt/topo"
	"vitess.io/vitess/go/vt/vttablet/queryservice"
	"vitess.io/vitess/go/vt/vttablet/queryservice/fakes"
	"vitess.io/vitess/go/vt/vttablet/tabletconn"
	"vitess.io/vitess/go/vt/vttablet/tabletserver/vstreamer"
	"vitess.io/vitess/go/vt/vttablet/tabletserver/vstreamer/testenv"

	binlogdatapb "vitess.io/vitess/go/vt/proto/binlogdata"
	querypb "vitess.io/vitess/go/vt/proto/query"
	topodatapb "vitess.io/vitess/go/vt/proto/topodata"
)

var (
	playerEngine          *Engine
	streamerEngine        *vstreamer.Engine
	env                   *testenv.Env
	globalFBC             = &fakeBinlogClient{}
	vrepldb               = "vrepl"
	globalDBQueries       = make(chan string, 1000)
	testForeignKeyQueries = false
	doNotLogDBQueries     = false
)

type LogExpectation struct {
	Type   string
	Detail string
}

var heartbeatRe *regexp.Regexp

func init() {
	tabletconn.RegisterDialer("test", func(tablet *topodatapb.Tablet, failFast grpcclient.FailFast) (queryservice.QueryService, error) {
		return &fakeTabletConn{
			QueryService: fakes.ErrorQueryService,
			tablet:       tablet,
		}, nil
	})
	flag.Set("tablet_protocol", "test")

	binlogplayer.RegisterClientFactory("test", func() binlogplayer.Client { return globalFBC })
	flag.Set("binlog_player_protocol", "test")

	heartbeatRe = regexp.MustCompile(`update _vt.vreplication set time_updated=\d+ where id=\d+`)
}

func TestMain(m *testing.M) {
	flag.Parse() // Do not remove this comment, import into google3 depends on it

	exitCode := func() int {
		var err error
		env, err = testenv.Init()
		if err != nil {
			fmt.Fprintf(os.Stderr, "%v", err)
			return 1
		}
		defer env.Close()

<<<<<<< HEAD
		oldVReplicationParallelBulkInserts := *vreplicationParallelBulkInserts
		*vreplicationParallelBulkInserts = 1
		defer func() {
			*vreplicationParallelBulkInserts = oldVReplicationParallelBulkInserts
		}()
=======
		*vreplicationExperimentalFlags = 0
>>>>>>> ed9e6e33

		// engines cannot be initialized in testenv because it introduces
		// circular dependencies.
		streamerEngine = vstreamer.NewEngine(env.TabletEnv, env.SrvTopo, env.SchemaEngine, nil, env.Cells[0])
		streamerEngine.InitDBConfig(env.KeyspaceName, env.ShardName)
		streamerEngine.Open()
		defer streamerEngine.Close()

		if err := env.Mysqld.ExecuteSuperQuery(context.Background(), fmt.Sprintf("create database %s", vrepldb)); err != nil {
			fmt.Fprintf(os.Stderr, "%v", err)
			return 1
		}

		if err := env.Mysqld.ExecuteSuperQuery(context.Background(), "set @@global.innodb_lock_wait_timeout=1"); err != nil {
			fmt.Fprintf(os.Stderr, "%v", err)
			return 1
		}

		externalConfig := map[string]*dbconfigs.DBConfigs{
			"exta": env.Dbcfgs,
			"extb": env.Dbcfgs,
		}
		playerEngine = NewTestEngine(env.TopoServ, env.Cells[0], env.Mysqld, realDBClientFactory, realDBClientFactory, vrepldb, externalConfig)
		playerEngine.Open(context.Background())
		defer playerEngine.Close()
		if err := env.Mysqld.ExecuteSuperQueryList(context.Background(), binlogplayer.CreateVReplicationTable()); err != nil {
			fmt.Fprintf(os.Stderr, "%v", err)
			return 1
		}

		for _, query := range binlogplayer.AlterVReplicationTable {
			env.Mysqld.ExecuteSuperQuery(context.Background(), query)
		}

		if err := env.Mysqld.ExecuteSuperQuery(context.Background(), createCopyState); err != nil {
			fmt.Fprintf(os.Stderr, "%v", err)
			return 1
		}

		if err := env.Mysqld.ExecuteSuperQuery(context.Background(), createVReplicationLogTable); err != nil {
			fmt.Fprintf(os.Stderr, "%v", err)
			return 1
		}

		return m.Run()
	}()
	os.Exit(exitCode)
}

func resetBinlogClient() {
	globalFBC = &fakeBinlogClient{}
}

func primaryPosition(t *testing.T) string {
	t.Helper()
	pos, err := env.Mysqld.PrimaryPosition()
	if err != nil {
		t.Fatal(err)
	}
	return mysql.EncodePosition(pos)
}

func execStatements(t *testing.T, queries []string) {
	t.Helper()
	if err := env.Mysqld.ExecuteSuperQueryList(context.Background(), queries); err != nil {
		log.Errorf("Error executing query: %s", err.Error())
		t.Error(err)
	}
}

//--------------------------------------
// Topos and tablets

func addTablet(id int) *topodatapb.Tablet {
	tablet := &topodatapb.Tablet{
		Alias: &topodatapb.TabletAlias{
			Cell: env.Cells[0],
			Uid:  uint32(id),
		},
		Keyspace: env.KeyspaceName,
		Shard:    env.ShardName,
		KeyRange: &topodatapb.KeyRange{},
		Type:     topodatapb.TabletType_REPLICA,
		PortMap: map[string]int32{
			"test": int32(id),
		},
	}
	if err := env.TopoServ.CreateTablet(context.Background(), tablet); err != nil {
		panic(err)
	}
	env.SchemaEngine.Reload(context.Background())
	return tablet
}

func addOtherTablet(id int, keyspace, shard string) *topodatapb.Tablet {
	tablet := &topodatapb.Tablet{
		Alias: &topodatapb.TabletAlias{
			Cell: env.Cells[0],
			Uid:  uint32(id),
		},
		Keyspace: keyspace,
		Shard:    shard,
		KeyRange: &topodatapb.KeyRange{},
		Type:     topodatapb.TabletType_REPLICA,
		PortMap: map[string]int32{
			"test": int32(id),
		},
	}
	if err := env.TopoServ.CreateTablet(context.Background(), tablet); err != nil {
		panic(err)
	}
	env.SchemaEngine.Reload(context.Background())
	return tablet
}

func deleteTablet(tablet *topodatapb.Tablet) {
	env.TopoServ.DeleteTablet(context.Background(), tablet.Alias)
	// This is not automatically removed from shard replication, which results in log spam.
	topo.DeleteTabletReplicationData(context.Background(), env.TopoServ, tablet)
	env.SchemaEngine.Reload(context.Background())
}

// fakeTabletConn implement TabletConn interface. We only care about the
// health check part. The state reported by the tablet will depend
// on the Tag values "serving" and "healthy".
type fakeTabletConn struct {
	queryservice.QueryService
	tablet *topodatapb.Tablet
}

// StreamHealth is part of queryservice.QueryService.
func (ftc *fakeTabletConn) StreamHealth(ctx context.Context, callback func(*querypb.StreamHealthResponse) error) error {
	return callback(&querypb.StreamHealthResponse{
		Serving: true,
		Target: &querypb.Target{
			Keyspace:   ftc.tablet.Keyspace,
			Shard:      ftc.tablet.Shard,
			TabletType: ftc.tablet.Type,
		},
		RealtimeStats: &querypb.RealtimeStats{},
	})
}

// vstreamHook allows you to do work just before calling VStream.
var vstreamHook func(ctx context.Context)

// VStream directly calls into the pre-initialized engine.
func (ftc *fakeTabletConn) VStream(ctx context.Context, request *binlogdatapb.VStreamRequest, send func([]*binlogdatapb.VEvent) error) error {
	if request.Target.Keyspace != "vttest" {
		<-ctx.Done()
		return io.EOF
	}
	if vstreamHook != nil {
		vstreamHook(ctx)
	}
	return streamerEngine.Stream(ctx, request.Position, request.TableLastPKs, request.Filter, send)
}

// vstreamRowsHook allows you to do work just before calling VStreamRows.
var vstreamRowsHook func(ctx context.Context)

// vstreamRowsSendHook allows you to do work just before VStreamRows calls send.
var vstreamRowsSendHook func(ctx context.Context)

// VStreamRows directly calls into the pre-initialized engine.
func (ftc *fakeTabletConn) VStreamRows(ctx context.Context, request *binlogdatapb.VStreamRowsRequest, send func(*binlogdatapb.VStreamRowsResponse) error) error {
	if vstreamRowsHook != nil {
		vstreamRowsHook(ctx)
	}
	var row []sqltypes.Value
	if request.Lastpk != nil {
		r := sqltypes.Proto3ToResult(request.Lastpk)
		if len(r.Rows) != 1 {
			return fmt.Errorf("unexpected lastpk input: %v", request.Lastpk)
		}
		row = r.Rows[0]
	}
	return streamerEngine.StreamRows(ctx, request.Query, row, func(rows *binlogdatapb.VStreamRowsResponse) error {
		if vstreamRowsSendHook != nil {
			vstreamRowsSendHook(ctx)
		}
		return send(rows)
	})
}

//--------------------------------------
// Binlog Client to TabletManager

// fakeBinlogClient satisfies binlogplayer.Client.
// Not to be used concurrently.
type fakeBinlogClient struct {
	lastTablet   *topodatapb.Tablet
	lastPos      string
	lastTables   []string
	lastKeyRange *topodatapb.KeyRange
	lastCharset  *binlogdatapb.Charset
}

func (fbc *fakeBinlogClient) Dial(tablet *topodatapb.Tablet) error {
	fbc.lastTablet = tablet
	return nil
}

func (fbc *fakeBinlogClient) Close() {
}

func (fbc *fakeBinlogClient) StreamTables(ctx context.Context, position string, tables []string, charset *binlogdatapb.Charset) (binlogplayer.BinlogTransactionStream, error) {
	fbc.lastPos = position
	fbc.lastTables = tables
	fbc.lastCharset = charset
	return &btStream{ctx: ctx}, nil
}

func (fbc *fakeBinlogClient) StreamKeyRange(ctx context.Context, position string, keyRange *topodatapb.KeyRange, charset *binlogdatapb.Charset) (binlogplayer.BinlogTransactionStream, error) {
	fbc.lastPos = position
	fbc.lastKeyRange = keyRange
	fbc.lastCharset = charset
	return &btStream{ctx: ctx}, nil
}

// btStream satisfies binlogplayer.BinlogTransactionStream
type btStream struct {
	ctx  context.Context
	sent bool
}

func (bts *btStream) Recv() (*binlogdatapb.BinlogTransaction, error) {
	if !bts.sent {
		bts.sent = true
		return &binlogdatapb.BinlogTransaction{
			Statements: []*binlogdatapb.BinlogTransaction_Statement{
				{
					Category: binlogdatapb.BinlogTransaction_Statement_BL_INSERT,
					Sql:      []byte("insert into t values(1)"),
				},
			},
			EventToken: &querypb.EventToken{
				Timestamp: 72,
				Position:  "MariaDB/0-1-1235",
			},
		}, nil
	}
	<-bts.ctx.Done()
	return nil, bts.ctx.Err()
}

func expectFBCRequest(t *testing.T, tablet *topodatapb.Tablet, pos string, tables []string, kr *topodatapb.KeyRange) {
	t.Helper()
	if !proto.Equal(tablet, globalFBC.lastTablet) {
		t.Errorf("Request tablet: %v, want %v", globalFBC.lastTablet, tablet)
	}
	if pos != globalFBC.lastPos {
		t.Errorf("Request pos: %v, want %v", globalFBC.lastPos, pos)
	}
	if !reflect.DeepEqual(tables, globalFBC.lastTables) {
		t.Errorf("Request tables: %v, want %v", globalFBC.lastTables, tables)
	}
	if !proto.Equal(kr, globalFBC.lastKeyRange) {
		t.Errorf("Request KeyRange: %v, want %v", globalFBC.lastKeyRange, kr)
	}
}

//--------------------------------------
// DBCLient wrapper

func realDBClientFactory() binlogplayer.DBClient {
	return &realDBClient{}
}

type realDBClient struct {
	conn  *mysql.Conn
	nolog bool
}

func (dbc *realDBClient) DBName() string {
	return vrepldb
}

func (dbc *realDBClient) Connect() error {
	app, err := env.Dbcfgs.AppWithDB().MysqlParams()
	if err != nil {
		return err
	}
	app.DbName = vrepldb
	conn, err := mysql.Connect(context.Background(), app)
	if err != nil {
		return err
	}
	dbc.conn = conn
	return nil
}

func (dbc *realDBClient) Begin() error {
	_, err := dbc.ExecuteFetch("begin", 10000)
	return err
}

func (dbc *realDBClient) Commit() error {
	_, err := dbc.ExecuteFetch("commit", 10000)
	return err
}

func (dbc *realDBClient) Rollback() error {
	_, err := dbc.ExecuteFetch("rollback", 10000)
	return err
}

func (dbc *realDBClient) Close() {
	dbc.conn.Close()
}

func (dbc *realDBClient) ExecuteFetch(query string, maxrows int) (*sqltypes.Result, error) {
	if strings.HasPrefix(query, "use") ||
		query == withddl.QueryToTriggerWithDDL { // this query breaks unit tests since it errors out
		return nil, nil
	}
	qr, err := dbc.conn.ExecuteFetch(query, 10000, true)
	if doNotLogDBQueries {
		return qr, err
	}
	if !strings.HasPrefix(query, "select") && !strings.HasPrefix(query, "set") && !dbc.nolog {
		globalDBQueries <- query
	} else if testForeignKeyQueries && strings.Contains(query, "foreign_key_checks") { //allow select/set for foreign_key_checks
		globalDBQueries <- query
	}
	return qr, err
}

func expectDeleteQueries(t *testing.T) {
	t.Helper()
	expectNontxQueries(t, []string{
		"/delete from _vt.vreplication",
		"/delete from _vt.copy_state",
	})
}

func expectLogsAndUnsubscribe(t *testing.T, logs []LogExpectation, logCh chan any) {
	t.Helper()
	defer vrLogStatsLogger.Unsubscribe(logCh)
	failed := false
	for i, log := range logs {
		if failed {
			t.Errorf("no logs received")
			continue
		}
		select {
		case data := <-logCh:
			got, ok := data.(*VrLogStats)
			if !ok {
				t.Errorf("got not ok casting to VrLogStats: %v", data)
			}
			var match bool
			match = (log.Type == got.Type)
			if match {
				if log.Detail[0] == '/' {
					result, err := regexp.MatchString(log.Detail[1:], got.Detail)
					if err != nil {
						panic(err)
					}
					match = result
				} else {
					match = (got.Detail == log.Detail)
				}
			}
			require.True(t, match, "log:\n%q, does not match log %d:\n%q", got, i, log)
		case <-time.After(5 * time.Second):
			t.Errorf("no logs received, expecting %s", log)
			failed = true
		}
	}
}

func shouldIgnoreQuery(query string) bool {
	queriesToIgnore := []string{
		"_vt.vreplication_log",   // ignore all selects, updates and inserts into this table
		"@@session.sql_mode",     // ignore all selects, and sets of this variable
		", time_heartbeat=",      // update of last heartbeat time, can happen out-of-band, so can't test for it
		", time_throttled=",      // update of last throttle time, can happen out-of-band, so can't test for it
		", component_throttled=", // update of last throttle time, can happen out-of-band, so can't test for it
		"context cancel",
	}
	for _, q := range queriesToIgnore {
		if strings.Contains(query, q) {
			return true
		}
	}
	return heartbeatRe.MatchString(query)
}

func expectDBClientQueries(t *testing.T, queries []string, skippableOnce ...string) {
	extraQueries := withDDL.DDLs()
	extraQueries = append(extraQueries, withDDLInitialQueries...)
	// Either 'queries' or 'queriesWithDDLs' must match globalDBQueries
	t.Helper()
	failed := false
	skippedOnce := false

	queryMatch := func(query string, got string) bool {
		if query[0] == '/' {
			result, err := regexp.MatchString(query[1:], got)
			if err != nil {
				panic(err)
			}
			return result
		}
		return (got == query)
	}
	for i, query := range queries {
		if failed {
			t.Errorf("no query received, expecting %s", query)
			continue
		}
		var got string
	retry:
		select {
		case got = <-globalDBQueries:
			// We rule out heartbeat time update queries because otherwise our query list
			// is indeterminable and varies with each test execution.
			if shouldIgnoreQuery(got) {
				goto retry
			}
			for _, extraQuery := range extraQueries {
				if got == extraQuery {
					goto retry
				}
			}
<<<<<<< HEAD
			require.True(t, match, "log:\n%q, does not match log %d:\n%q", got, i, query)
=======

			if !queryMatch(query, got) {
				if !skippedOnce {
					// let's see if "got" is a skippable query
					for _, skippable := range skippableOnce {
						if queryMatch(skippable, got) {
							skippedOnce = true
							goto retry
						}
					}
				}
				t.Errorf("query:\n%q, does not match expected query %d:\n%q", got, i, query)
			}
>>>>>>> ed9e6e33
		case <-time.After(5 * time.Second):
			t.Errorf("no query received, expecting %s", query)
			failed = true
		}
	}
	for {
		select {
		case got := <-globalDBQueries:
			if shouldIgnoreQuery(got) {
				continue
			}
			t.Errorf("unexpected query: %s", got)
		default:
			return
		}
	}
}

// expectNontxQueries disregards transactional statements like begin and commit.
// It also disregards updates to _vt.vreplication.
func expectNontxQueries(t *testing.T, queries []string) {
	t.Helper()
	failed := false

	skipQueries := withDDLInitialQueries
	skipQueries = append(skipQueries, withDDL.DDLs()...)
	for i, query := range queries {
		if failed {
			t.Errorf("no query received, expecting %s", query)
			continue
		}
		var got string
	retry:
		select {
		case got = <-globalDBQueries:
			if got == "begin" || got == "commit" || got == "rollback" || strings.Contains(got, "update _vt.vreplication set pos") ||
				shouldIgnoreQuery(got) {
				goto retry
			}
			for _, skipQuery := range skipQueries {
				if got == skipQuery {
					goto retry
				}
			}

			var match bool
			if query[0] == '/' {
				result, err := regexp.MatchString(query[1:], got)
				if err != nil {
					panic(err)
				}
				match = result
			} else {
				match = (got == query)
			}
			require.True(t, match, "query %d:: got:%s, want:%s", i, got, query)
		case <-time.After(5 * time.Second):
			t.Fatalf("no query received, expecting %s", query)
			failed = true
		}
	}
	for {
		select {
		case got := <-globalDBQueries:
			if got == "begin" || got == "commit" || got == "rollback" || strings.Contains(got, "_vt.vreplication") {
				continue
			}
			if shouldIgnoreQuery(got) {
				continue
			}
			t.Errorf("unexpected query: %s", got)
		default:
			return
		}
	}
}
func expectData(t *testing.T, table string, values [][]string) {
	t.Helper()
	customExpectData(t, table, values, env.Mysqld.FetchSuperQuery)
}

func expectQueryResult(t *testing.T, query string, values [][]string) {
	t.Helper()
	err := compareQueryResults(t, query, values, env.Mysqld.FetchSuperQuery)
	if err != nil {
		require.FailNow(t, "data mismatch", err)
	}
}

func customExpectData(t *testing.T, table string, values [][]string, exec func(ctx context.Context, query string) (*sqltypes.Result, error)) {
	t.Helper()

	var query string
	if len(strings.Split(table, ".")) == 1 {
		query = fmt.Sprintf("select * from %s.%s", vrepldb, table)
	} else {
		query = fmt.Sprintf("select * from %s", table)
	}
	err := compareQueryResults(t, query, values, exec)
	if err != nil {
		require.FailNow(t, "data mismatch", err)
	}
}

func compareQueryResults(t *testing.T, query string, values [][]string,
	exec func(ctx context.Context, query string) (*sqltypes.Result, error)) error {

	t.Helper()
	qr, err := exec(context.Background(), query)
	if err != nil {
		return err
	}
	if len(values) != len(qr.Rows) {
		return fmt.Errorf("row counts don't match: %v, want %v", qr.Rows, values)
	}
	for i, row := range values {
		if len(row) != len(qr.Rows[i]) {
			return fmt.Errorf("Too few columns, \nrow: %d, \nresult: %d:%v, \nwant: %d:%v", i, len(qr.Rows[i]), qr.Rows[i], len(row), row)
		}
		for j, val := range row {
			if got := qr.Rows[i][j].ToString(); got != val {
				return fmt.Errorf("Mismatch at (%d, %d): %v, want %s", i, j, qr.Rows[i][j], val)
			}
		}
	}

	return nil
}

func validateQueryCountStat(t *testing.T, phase string, want int64) {
	var count int64
	for _, ct := range globalStats.status().Controllers {
		for ph, cnt := range ct.QueryCounts {
			if ph == phase {
				count += cnt
			}
		}
	}
	require.Equal(t, want, count, "QueryCount stat is incorrect")
}

func validateCopyRowCountStat(t *testing.T, want int64) {
	var count int64
	for _, ct := range globalStats.status().Controllers {
		count += ct.CopyRowCount
	}
	require.Equal(t, want, count, "CopyRowCount stat is incorrect")
}

func validateCopyBatchCountStat(t *testing.T, want int64) {
	var count int64
	for _, ct := range globalStats.status().Controllers {
		count += ct.BatchCopyLoopCount
	}
	require.Equal(t, want, count, "BatchCopyLoopCount stat is incorrect")
}<|MERGE_RESOLUTION|>--- conflicted
+++ resolved
@@ -99,15 +99,11 @@
 		}
 		defer env.Close()
 
-<<<<<<< HEAD
 		oldVReplicationParallelBulkInserts := *vreplicationParallelBulkInserts
 		*vreplicationParallelBulkInserts = 1
 		defer func() {
 			*vreplicationParallelBulkInserts = oldVReplicationParallelBulkInserts
 		}()
-=======
-		*vreplicationExperimentalFlags = 0
->>>>>>> ed9e6e33
 
 		// engines cannot be initialized in testenv because it introduces
 		// circular dependencies.
@@ -534,9 +530,7 @@
 					goto retry
 				}
 			}
-<<<<<<< HEAD
 			require.True(t, match, "log:\n%q, does not match log %d:\n%q", got, i, query)
-=======
 
 			if !queryMatch(query, got) {
 				if !skippedOnce {
@@ -550,7 +544,6 @@
 				}
 				t.Errorf("query:\n%q, does not match expected query %d:\n%q", got, i, query)
 			}
->>>>>>> ed9e6e33
 		case <-time.After(5 * time.Second):
 			t.Errorf("no query received, expecting %s", query)
 			failed = true
