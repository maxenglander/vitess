/*
Copyright 2019 The Vitess Authors.

Licensed under the Apache License, Version 2.0 (the "License");
you may not use this file except in compliance with the License.
You may obtain a copy of the License at

    http://www.apache.org/licenses/LICENSE-2.0

Unless required by applicable law or agreed to in writing, software
distributed under the License is distributed on an "AS IS" BASIS,
WITHOUT WARRANTIES OR CONDITIONS OF ANY KIND, either express or implied.
See the License for the specific language governing permissions and
limitations under the License.
*/

package vreplication

import (
	"flag"
	"fmt"
	"math"
	"sort"
	"strconv"
	"strings"
	"time"

<<<<<<< HEAD
	strings2 "k8s.io/utils/strings"
=======
	"vitess.io/vitess/go/timer"
	"vitess.io/vitess/go/vt/sqlparser"
>>>>>>> ed9e6e33

	querypb "vitess.io/vitess/go/vt/proto/query"

	"vitess.io/vitess/go/vt/vtgate/evalengine"

	"context"

	"vitess.io/vitess/go/mysql"
	"vitess.io/vitess/go/sqltypes"
	"vitess.io/vitess/go/vt/binlog/binlogplayer"
	"vitess.io/vitess/go/vt/log"
	"vitess.io/vitess/go/vt/mysqlctl"

	binlogdatapb "vitess.io/vitess/go/vt/proto/binlogdata"
	tabletmanagerdatapb "vitess.io/vitess/go/vt/proto/tabletmanagerdata"
)

var (
	// idleTimeout is set to slightly above 1s, compared to heartbeatTime
	// set by VStreamer at slightly below 1s. This minimizes conflicts
	// between the two timeouts.
	idleTimeout = 1100 * time.Millisecond

<<<<<<< HEAD
	dbLockRetryDelay    = 1 * time.Second
	relayLogMaxSize     = flag.Int("relay_log_max_size", 250000, "Maximum buffer size (in bytes) for VReplication target buffering. If single rows are larger than this, a single row is buffered at a time.")
	relayLogMaxItems    = flag.Int("relay_log_max_items", 5000, "Maximum number of rows for VReplication target buffering.")
	copyTimeout         = 60 * time.Minute
	replicaLagTolerance = 10 * time.Second
=======
	dbLockRetryDelay = 1 * time.Second
	relayLogMaxSize  = flag.Int("relay_log_max_size", 250000, "Maximum buffer size (in bytes) for VReplication target buffering. If single rows are larger than this, a single row is buffered at a time.")
	relayLogMaxItems = flag.Int("relay_log_max_items", 5000, "Maximum number of rows for VReplication target buffering.")

	copyPhaseDuration   = flag.Duration("vreplication_copy_phase_duration", 1*time.Hour, "Duration for each copy phase loop (before running the next catchup: default 1h)")
	replicaLagTolerance = flag.Duration("vreplication_replica_lag_tolerance", 1*time.Minute, "Replica lag threshold duration: once lag is below this we switch from copy phase to the replication (streaming) phase")
>>>>>>> ed9e6e33

	// vreplicationHeartbeatUpdateInterval determines how often the time_updated column is updated if there are no real events on the source and the source
	// vstream is only sending heartbeats for this long. Keep this low if you expect high QPS and are monitoring this column to alert about potential
	// outages. Keep this high if
	// 		you have too many streams the extra write qps or cpu load due to these updates are unacceptable
	//		you have too many streams and/or a large source field (lot of participating tables) which generates unacceptable increase in your binlog size
	vreplicationHeartbeatUpdateInterval = flag.Int("vreplication_heartbeat_update_interval", 1, "Frequency (in seconds, default 1, max 60) at which the time_updated column of a vreplication stream when idling")
	// vreplicationMinimumHeartbeatUpdateInterval overrides vreplicationHeartbeatUpdateInterval if the latter is higher than this
	// to ensure that it satisfies liveness criteria implicitly expected by internal processes like Online DDL
	vreplicationMinimumHeartbeatUpdateInterval = 60

<<<<<<< HEAD
	// bitmask to enable which experimental vreplication features are enabled in a vttablet
	// all such features should be optional and should not affect core vreplication functionality.

	//only enable bulk inserts and optimize inserts
	vreplicationExperimentalFlags   = flag.Int64("vreplication_experimental_flags", 0x03, "Experimental features in vreplication to enable")
	vreplicationParallelBulkInserts = flag.Int64("vreplication_parallel_bulk_inserts", 4, "Concurrent bulk inserts during copy")

	vreplicationExperimentalOptimizeInserts        int64 = 0x01 // 0001
	vreplicationExperimentalParallelizeBulkInserts int64 = 0x02 // 0010
=======
	vreplicationExperimentalFlags = flag.Int64("vreplication_experimental_flags", 0x01, "(Bitmask) of experimental features in vreplication to enable")

	vreplicationExperimentalFlagOptimizeInserts int64 = 1

	vreplicationStoreCompressedGTID = flag.Bool("vreplication_store_compressed_gtid", false, "Store compressed gtids in the pos column of _vt.vreplication")
)

const (
	getSQLModeQuery = `SELECT @@session.sql_mode AS sql_mode`
	// SQLMode should be used whenever performing a schema change as part of a vreplication
	// workflow to ensure that you set a permissive SQL mode as defined by
	// VReplication. We follow MySQL's model for recreating database objects
	// on a target -- using SQL statements generated from a source -- which
	// ensures that we can recreate them regardless of the sql_mode that was
	// in effect on the source when it was created:
	//   https://github.com/mysql/mysql-server/blob/3290a66c89eb1625a7058e0ef732432b6952b435/client/mysqldump.cc#L795-L818
	SQLMode          = "NO_AUTO_VALUE_ON_ZERO"
	StrictSQLMode    = "STRICT_ALL_TABLES,NO_AUTO_VALUE_ON_ZERO"
	setSQLModeQueryf = `SET @@session.sql_mode='%s'`
)

type ComponentName string

const (
	VPlayerComponentName     ComponentName = "vplayer"
	VCopierComponentName     ComponentName = "vcopier"
	VStreamerComponentName   ComponentName = "vstreamer"
	RowStreamerComponentName ComponentName = "rowstreamer"
>>>>>>> ed9e6e33
)

// vreplicator provides the core logic to start vreplication streams
type vreplicator struct {
	vre      *Engine
	id       uint32
	dbClient *vdbClient
	// source
	source          *binlogdatapb.BinlogSource
	sourceVStreamer VStreamerClient
	state           string
	stats           *binlogplayer.Stats
	// mysqld is used to fetch the local schema.
	mysqld     mysqlctl.MysqlDaemon
	colInfoMap map[string][]*ColumnInfo

	originalFKCheckSetting int64
	originalSQLMode        string

	WorkflowType int64
	WorkflowName string

	throttleUpdatesRateLimiter *timer.RateLimiter
}

// newVReplicator creates a new vreplicator. The valid fields from the source are:
// Keyspce, Shard, Filter, OnDdl, ExternalMySql and StopAfterCopy.
// The Filter consists of Rules. Each Rule has a Match and an (inner) Filter field.
// The Match can be a table name or, if it begins with a "/", a wildcard.
// The Filter can be empty: get all rows and columns.
// The Filter can be a keyrange, like "-80": get all rows that are within the keyrange.
// The Filter can be a select expression. Examples.
//   "select * from t", same as an empty Filter,
//   "select * from t where in_keyrange('-80')", same as "-80",
//   "select * from t where in_keyrange(col1, 'hash', '-80')",
//   "select col1, col2 from t where...",
//   "select col1, keyspace_id() as ksid from t where...",
//   "select id, count(*), sum(price) from t group by id",
//   "select * from t where customer_id=1 and val = 'newton'".
//   Only "in_keyrange" expressions, integer and string comparisons are supported in the where clause.
//   The select expressions can be any valid non-aggregate expressions,
//   or count(*), or sum(col).
//   If the target column name does not match the source expression, an
//   alias like "a+b as targetcol" must be used.
//   More advanced constructs can be used. Please see the table plan builder
//   documentation for more info.
func newVReplicator(id uint32, source *binlogdatapb.BinlogSource, sourceVStreamer VStreamerClient, stats *binlogplayer.Stats, dbClient binlogplayer.DBClient, mysqld mysqlctl.MysqlDaemon, vre *Engine) *vreplicator {
	if *vreplicationHeartbeatUpdateInterval > vreplicationMinimumHeartbeatUpdateInterval {
		log.Warningf("the supplied value for vreplication_heartbeat_update_interval:%d seconds is larger than the maximum allowed:%d seconds, vreplication will fallback to %d",
			*vreplicationHeartbeatUpdateInterval, vreplicationMinimumHeartbeatUpdateInterval, vreplicationMinimumHeartbeatUpdateInterval)
	}
	return &vreplicator{
		vre:             vre,
		id:              id,
		source:          source,
		sourceVStreamer: sourceVStreamer,
		stats:           stats,
		dbClient:        newVDBClient(dbClient, stats),
		mysqld:          mysqld,

		throttleUpdatesRateLimiter: timer.NewRateLimiter(time.Second),
	}
}

// Replicate starts a vreplication stream. It can be in one of three phases:
// 1. Init: If a request is issued with no starting position, we assume that the
// contents of the tables must be copied first. During this phase, the list of
// tables to be copied is inserted into the copy_state table. A successful insert
// gets us out of this phase.
// 2. Copy: If the copy_state table has rows, then we are in this phase. During this
// phase, we repeatedly invoke copyNext until all the tables are copied. After each
// table is successfully copied, it's removed from the copy_state table. We exit this
// phase when there are no rows left in copy_state.
// 3. Replicate: In this phase, we replicate binlog events indefinitely, unless
// a stop position was requested. This phase differs from the Init phase because
// there is a replication position.
// If a request had a starting position, then we go directly into phase 3.
// During these phases, the state of vreplication is reported as 'Init', 'Copying',
// or 'Running'. They all mean the same thing. The difference in the phases depends
// on the criteria defined above. The different states reported are mainly
// informational. The 'Stopped' state is, however, honored.
// All phases share the same plan building framework. We leverage the fact the
// row representation of a read (during copy) and a binlog event are identical.
// However, there are some subtle differences, explained in the plan builder
// code.
func (vr *vreplicator) Replicate(ctx context.Context) error {
	err := vr.replicate(ctx)
	if err != nil {
<<<<<<< HEAD
		msg := strings2.ShortenString(err.Error(), 1000)
		log.Errorf("Replicate error: %s", msg)
		if err := vr.setMessage(fmt.Sprintf("Error: %s", msg)); err != nil {
			log.Errorf("Failed to set error state: %v", err)
=======
		if err := vr.setMessage(err.Error()); err != nil {
			binlogplayer.LogError("Failed to set error state", err)
>>>>>>> ed9e6e33
		}
	}
	return err
}

func (vr *vreplicator) replicate(ctx context.Context) error {
	// Manage SQL_MODE in the same way that mysqldump does.
	// Save the original sql_mode, set it to a permissive mode,
	// and then reset it back to the original value at the end.
	resetFunc, err := vr.setSQLMode(ctx)
	defer resetFunc()
	if err != nil {
		return err
	}

	colInfo, err := vr.buildColInfoMap(ctx)
	if err != nil {
		return err
	}
	vr.colInfoMap = colInfo
	if err := vr.getSettingFKCheck(); err != nil {
		return err
	}
	//defensive guard, should be a no-op since it should happen after copy is done
	defer vr.resetFKCheckAfterCopy()

	for {
		select {
		case <-ctx.Done():
			return nil
		default:
		}
		// This rollback is a no-op. It's here for safety
		// in case the functions below leave transactions open.
		vr.dbClient.Rollback()

		settings, numTablesToCopy, err := vr.readSettings(ctx)
		if err != nil {
			return err
		}
		// If any of the operations below changed state to Stopped or Error, we should return.
		if settings.State == binlogplayer.BlpStopped || settings.State == binlogplayer.BlpError {
			return nil
		}
		switch {
		case numTablesToCopy != 0:
			if err := vr.clearFKCheck(); err != nil {
				log.Warningf("Unable to clear FK check %v", err)
				return err
			}
			if err := newVCopier(vr).copyNext(ctx, settings); err != nil {
				vr.stats.ErrorCounts.Add([]string{"Copy"}, 1)
				return err
			}
			settings, numTablesToCopy, err = vr.readSettings(ctx)
			if err != nil {
				return err
			}
			if numTablesToCopy == 0 {
				if err := vr.insertLog(LogCopyEnd, fmt.Sprintf("Copy phase completed at gtid %s", settings.StartPos)); err != nil {
					return err
				}
			}
		case settings.StartPos.IsZero():
			if err := newVCopier(vr).initTablesForCopy(ctx); err != nil {
				vr.stats.ErrorCounts.Add([]string{"Copy"}, 1)
				return err
			}
		default:
			if err := vr.resetFKCheckAfterCopy(); err != nil {
				log.Warningf("Unable to reset FK check %v", err)
				return err
			}
			if vr.source.StopAfterCopy {
				return vr.setState(binlogplayer.BlpStopped, "Stopped after copy.")
			}
			if err := vr.setState(binlogplayer.BlpRunning, ""); err != nil {
				vr.stats.ErrorCounts.Add([]string{"Replicate"}, 1)
				return err
			}
			return newVPlayer(vr, settings, nil, mysql.Position{}, "replicate").play(ctx)
		}
	}
}

// ColumnInfo is used to store charset and collation
type ColumnInfo struct {
	Name        string
	CharSet     string
	Collation   string
	DataType    string
	ColumnType  string
	IsPK        bool
	IsGenerated bool
}

func (vr *vreplicator) buildColInfoMap(ctx context.Context) (map[string][]*ColumnInfo, error) {
	req := &tabletmanagerdatapb.GetSchemaRequest{Tables: []string{"/.*/"}}
	schema, err := vr.mysqld.GetSchema(ctx, vr.dbClient.DBName(), req)
	if err != nil {
		return nil, err
	}
	queryTemplate := "select character_set_name, collation_name, column_name, data_type, column_type, extra from information_schema.columns where table_schema=%s and table_name=%s;"
	colInfoMap := make(map[string][]*ColumnInfo)
	for _, td := range schema.TableDefinitions {
		query := fmt.Sprintf(queryTemplate, encodeString(vr.dbClient.DBName()), encodeString(td.Name))
		qr, err := vr.mysqld.FetchSuperQuery(ctx, query)
		if err != nil {
			return nil, err
		}
		if len(qr.Rows) == 0 {
			return nil, fmt.Errorf("no data returned from information_schema.columns")
		}

		var pks []string
		if len(td.PrimaryKeyColumns) != 0 {
			// Use the PK
			pks = td.PrimaryKeyColumns
		} else {
			// Use a PK equivalent if one exists
			if pks, err = vr.mysqld.GetPrimaryKeyEquivalentColumns(ctx, vr.dbClient.DBName(), td.Name); err != nil {
				return nil, err
			}
			// Fall back to using every column in the table if there's no PK or PKE
			if len(pks) == 0 {
				pks = td.Columns
			}
		}
		var colInfo []*ColumnInfo
		for _, row := range qr.Rows {
			charSet := ""
			collation := ""
			columnName := ""
			isPK := false
			isGenerated := false
			var dataType, columnType string
			columnName = row[2].ToString()
			var currentField *querypb.Field
			for _, field := range td.Fields {
				if field.Name == columnName {
					currentField = field
					break
				}
			}
			if currentField == nil {
				continue
			}
			dataType = row[3].ToString()
			columnType = row[4].ToString()
			if sqltypes.IsText(currentField.Type) {
				charSet = row[0].ToString()
				collation = row[1].ToString()
			}
			if dataType == "" || columnType == "" {
				return nil, fmt.Errorf("no dataType/columnType found in information_schema.columns for table %s, column %s", td.Name, columnName)
			}
			for _, pk := range pks {
				if columnName == pk {
					isPK = true
				}
			}
			extra := strings.ToLower(row[5].ToString())
			if strings.Contains(extra, "stored generated") || strings.Contains(extra, "virtual generated") {
				isGenerated = true
			}
			colInfo = append(colInfo, &ColumnInfo{
				Name:        columnName,
				CharSet:     charSet,
				Collation:   collation,
				DataType:    dataType,
				ColumnType:  columnType,
				IsPK:        isPK,
				IsGenerated: isGenerated,
			})
		}
		colInfoMap[td.Name] = colInfo
	}
	return colInfoMap, nil
}

func (vr *vreplicator) readSettings(ctx context.Context) (settings binlogplayer.VRSettings, numTablesToCopy int64, err error) {
	settings, err = binlogplayer.ReadVRSettings(vr.dbClient, vr.id)
	if err != nil {
		return settings, numTablesToCopy, fmt.Errorf("error reading VReplication settings: %v", err)
	}

	query := fmt.Sprintf("select count(*) from _vt.copy_state where vrepl_id=%d", vr.id)
	qr, err := withDDL.Exec(ctx, query, vr.dbClient.ExecuteFetch, vr.dbClient.ExecuteFetch)
	if err != nil {
		return settings, numTablesToCopy, err
	}
	if len(qr.Rows) == 0 || len(qr.Rows[0]) == 0 {
		return settings, numTablesToCopy, fmt.Errorf("unexpected result from %s: %v", query, qr)
	}
	numTablesToCopy, err = evalengine.ToInt64(qr.Rows[0][0])
	if err != nil {
		return settings, numTablesToCopy, err
	}
	vr.WorkflowType = settings.WorkflowType
	vr.WorkflowName = settings.WorkflowName
	return settings, numTablesToCopy, nil
}

func (vr *vreplicator) setMessage(message string) error {
	message = binlogplayer.MessageTruncate(message)
	vr.stats.History.Add(&binlogplayer.StatsHistoryRecord{
		Time:    time.Now(),
		Message: message,
	})
	buf := sqlparser.NewTrackedBuffer(nil)
	buf.Myprintf("update _vt.vreplication set message=%s where id=%s", encodeString(message), strconv.Itoa(int(vr.id)))
	query := buf.ParsedQuery().Query
	if _, err := vr.dbClient.Execute(query); err != nil {
		return fmt.Errorf("could not set message: %v: %v", query, err)
	}
	if err := insertLog(vr.dbClient, LogMessage, vr.id, vr.state, message); err != nil {
		return err
	}
	return nil
}

func (vr *vreplicator) insertLog(typ, message string) error {
	return insertLog(vr.dbClient, typ, vr.id, vr.state, message)
}

func (vr *vreplicator) setState(state, message string) error {
	if message != "" {
		vr.stats.History.Add(&binlogplayer.StatsHistoryRecord{
			Time:    time.Now(),
			Message: message,
		})
	}
	vr.stats.State.Set(state)
	query := fmt.Sprintf("update _vt.vreplication set state='%v', message=%v where id=%v", state, encodeString(binlogplayer.MessageTruncate(message)), vr.id)
	if _, err := vr.dbClient.ExecuteFetch(query, 1); err != nil {
		return fmt.Errorf("could not set state: %v: %v", query, err)
	}
	if state == vr.state {
		return nil
	}
	if err := insertLog(vr.dbClient, LogStateChange, vr.id, state, message); err != nil {
		return err
	}
	vr.state = state

	return nil
}

func encodeString(in string) string {
	var buf strings.Builder
	sqltypes.NewVarChar(in).EncodeSQL(&buf)
	return buf.String()
}

func (vr *vreplicator) getSettingFKCheck() error {
	qr, err := vr.dbClient.Execute("select @@foreign_key_checks;")
	if err != nil {
		return err
	}
	if len(qr.Rows) != 1 || len(qr.Fields) != 1 {
		return fmt.Errorf("unable to select @@foreign_key_checks")
	}
	vr.originalFKCheckSetting, err = evalengine.ToInt64(qr.Rows[0][0])
	if err != nil {
		return err
	}
	return nil
}

func (vr *vreplicator) resetFKCheckAfterCopy() error {
	_, err := vr.dbClient.Execute(fmt.Sprintf("set foreign_key_checks=%d;", vr.originalFKCheckSetting))
	return err
}

func (vr *vreplicator) setSQLMode(ctx context.Context) (func(), error) {
	resetFunc := func() {}
	// First save the original SQL mode if we have not already done so
	if vr.originalSQLMode == "" {
		res, err := vr.dbClient.Execute(getSQLModeQuery)
		if err != nil || len(res.Rows) != 1 {
			return resetFunc, fmt.Errorf("could not get the original sql_mode on target: %v", err)
		}
		vr.originalSQLMode = res.Named().Row().AsString("sql_mode", "")
	}

	// Create a callback function for resetting the original
	// SQL mode back at the end of the vreplication operation.
	// You should defer this callback wherever you call setSQLMode()
	resetFunc = func() {
		query := fmt.Sprintf(setSQLModeQueryf, vr.originalSQLMode)
		_, err := vr.dbClient.Execute(query)
		if err != nil {
			log.Warningf("could not reset sql_mode on target using %s: %v", query, err)
		}
	}
	vreplicationSQLMode := SQLMode
	settings, _, err := vr.readSettings(ctx)
	if err != nil {
		return resetFunc, err
	}
	if settings.WorkflowType == int64(binlogdatapb.VReplicationWorkflowType_ONLINEDDL) {
		vreplicationSQLMode = StrictSQLMode
	}

	// Now set it to a permissive mode that will allow us to recreate
	// any database object that exists on the source in full on the
	// target
	query := fmt.Sprintf(setSQLModeQueryf, vreplicationSQLMode)
	if _, err := vr.dbClient.Execute(query); err != nil {
		return resetFunc, fmt.Errorf("could not set the permissive sql_mode on target using %s: %v", query, err)
	}

	return resetFunc, nil
}

// throttlerAppName returns the app name to be used by throttlerClient for this particular workflow
// example results:
// - "vreplication" for most flows
// - "vreplication:online-ddl" for online ddl flows.
//   Note that with such name, it's possible to throttle
//   the worflow by either /throttler/throttle-app?app=vreplication and/or /throttler/throttle-app?app=online-ddl
//   This is useful when we want to throttle all migrations. We throttle "online-ddl" and that applies to both vreplication
//   migrations as well as gh-ost migrations.
func (vr *vreplicator) throttlerAppName() string {
	names := []string{vr.WorkflowName, throttlerVReplicationAppName}
	if vr.WorkflowType == int64(binlogdatapb.VReplicationWorkflowType_ONLINEDDL) {
		names = append(names, throttlerOnlineDDLAppName)
	}
	return strings.Join(names, ":")
}

func (vr *vreplicator) updateTimeThrottled(componentThrottled ComponentName) error {
	err := vr.throttleUpdatesRateLimiter.Do(func() error {
		tm := time.Now().Unix()
		update, err := binlogplayer.GenerateUpdateTimeThrottled(vr.id, tm, string(componentThrottled))
		if err != nil {
			return err
		}
		if _, err := withDDL.Exec(vr.vre.ctx, update, vr.dbClient.ExecuteFetch, vr.dbClient.ExecuteFetch); err != nil {
			return fmt.Errorf("error %v updating time throttled", err)
		}
		return nil
	})
	return err
}

func (vr *vreplicator) updateHeartbeatTime(tm int64) error {
	update, err := binlogplayer.GenerateUpdateHeartbeat(vr.id, tm)
	if err != nil {
		return err
	}
	if _, err := withDDL.Exec(vr.vre.ctx, update, vr.dbClient.ExecuteFetch, vr.dbClient.ExecuteFetch); err != nil {
		return fmt.Errorf("error %v updating time", err)
	}
	return nil
}

func (vr *vreplicator) clearFKCheck() error {
	_, err := vr.dbClient.Execute("set foreign_key_checks=0;")
	return err
}

func recalculatePKColsInfoByColumnNames(uniqueKeyColumnNames []string, colInfos []*ColumnInfo) (pkColInfos []*ColumnInfo) {
	pkColInfos = colInfos[:]
	columnOrderMap := map[string]int64{}
	for _, colInfo := range pkColInfos {
		columnOrderMap[colInfo.Name] = math.MaxInt64
	}

	isPKMap := map[string]bool{}
	for i, colName := range uniqueKeyColumnNames {
		columnOrderMap[colName] = int64(i)
		isPKMap[colName] = true
	}
	sort.SliceStable(pkColInfos, func(i, j int) bool { return columnOrderMap[pkColInfos[i].Name] < columnOrderMap[pkColInfos[j].Name] })
	for i := range pkColInfos {
		pkColInfos[i].IsPK = isPKMap[pkColInfos[i].Name]
	}
	return pkColInfos
}<|MERGE_RESOLUTION|>--- conflicted
+++ resolved
@@ -25,12 +25,10 @@
 	"strings"
 	"time"
 
-<<<<<<< HEAD
 	strings2 "k8s.io/utils/strings"
-=======
+
 	"vitess.io/vitess/go/timer"
 	"vitess.io/vitess/go/vt/sqlparser"
->>>>>>> ed9e6e33
 
 	querypb "vitess.io/vitess/go/vt/proto/query"
 
@@ -54,20 +52,12 @@
 	// between the two timeouts.
 	idleTimeout = 1100 * time.Millisecond
 
-<<<<<<< HEAD
-	dbLockRetryDelay    = 1 * time.Second
-	relayLogMaxSize     = flag.Int("relay_log_max_size", 250000, "Maximum buffer size (in bytes) for VReplication target buffering. If single rows are larger than this, a single row is buffered at a time.")
-	relayLogMaxItems    = flag.Int("relay_log_max_items", 5000, "Maximum number of rows for VReplication target buffering.")
-	copyTimeout         = 60 * time.Minute
-	replicaLagTolerance = 10 * time.Second
-=======
 	dbLockRetryDelay = 1 * time.Second
 	relayLogMaxSize  = flag.Int("relay_log_max_size", 250000, "Maximum buffer size (in bytes) for VReplication target buffering. If single rows are larger than this, a single row is buffered at a time.")
 	relayLogMaxItems = flag.Int("relay_log_max_items", 5000, "Maximum number of rows for VReplication target buffering.")
 
-	copyPhaseDuration   = flag.Duration("vreplication_copy_phase_duration", 1*time.Hour, "Duration for each copy phase loop (before running the next catchup: default 1h)")
+	copyPhaseDuration   = flag.Duration("vreplication_copy_phase_duration", 60*time.Minute, "Duration for each copy phase loop (before running the next catchup: default 1h)")
 	replicaLagTolerance = flag.Duration("vreplication_replica_lag_tolerance", 1*time.Minute, "Replica lag threshold duration: once lag is below this we switch from copy phase to the replication (streaming) phase")
->>>>>>> ed9e6e33
 
 	// vreplicationHeartbeatUpdateInterval determines how often the time_updated column is updated if there are no real events on the source and the source
 	// vstream is only sending heartbeats for this long. Keep this low if you expect high QPS and are monitoring this column to alert about potential
@@ -79,7 +69,6 @@
 	// to ensure that it satisfies liveness criteria implicitly expected by internal processes like Online DDL
 	vreplicationMinimumHeartbeatUpdateInterval = 60
 
-<<<<<<< HEAD
 	// bitmask to enable which experimental vreplication features are enabled in a vttablet
 	// all such features should be optional and should not affect core vreplication functionality.
 
@@ -87,12 +76,8 @@
 	vreplicationExperimentalFlags   = flag.Int64("vreplication_experimental_flags", 0x03, "Experimental features in vreplication to enable")
 	vreplicationParallelBulkInserts = flag.Int64("vreplication_parallel_bulk_inserts", 4, "Concurrent bulk inserts during copy")
 
-	vreplicationExperimentalOptimizeInserts        int64 = 0x01 // 0001
-	vreplicationExperimentalParallelizeBulkInserts int64 = 0x02 // 0010
-=======
-	vreplicationExperimentalFlags = flag.Int64("vreplication_experimental_flags", 0x01, "(Bitmask) of experimental features in vreplication to enable")
-
-	vreplicationExperimentalFlagOptimizeInserts int64 = 1
+	vreplicationExperimentalFlagOptimizeInserts    int64 = 1
+	vreplicationExperimentalParallelizeBulkInserts int64 = 2
 
 	vreplicationStoreCompressedGTID = flag.Bool("vreplication_store_compressed_gtid", false, "Store compressed gtids in the pos column of _vt.vreplication")
 )
@@ -118,7 +103,6 @@
 	VCopierComponentName     ComponentName = "vcopier"
 	VStreamerComponentName   ComponentName = "vstreamer"
 	RowStreamerComponentName ComponentName = "rowstreamer"
->>>>>>> ed9e6e33
 )
 
 // vreplicator provides the core logic to start vreplication streams
@@ -207,15 +191,9 @@
 func (vr *vreplicator) Replicate(ctx context.Context) error {
 	err := vr.replicate(ctx)
 	if err != nil {
-<<<<<<< HEAD
 		msg := strings2.ShortenString(err.Error(), 1000)
-		log.Errorf("Replicate error: %s", msg)
-		if err := vr.setMessage(fmt.Sprintf("Error: %s", msg)); err != nil {
-			log.Errorf("Failed to set error state: %v", err)
-=======
-		if err := vr.setMessage(err.Error()); err != nil {
+		if err := vr.setMessage(msg); err != nil {
 			binlogplayer.LogError("Failed to set error state", err)
->>>>>>> ed9e6e33
 		}
 	}
 	return err
