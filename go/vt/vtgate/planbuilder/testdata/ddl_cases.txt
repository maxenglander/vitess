--- conflicted
+++ resolved
@@ -692,7 +692,6 @@
   }
 }
 
-<<<<<<< HEAD
 # drop table with qualifier in one
 "drop table user.user, user_extra"
 {
@@ -729,7 +728,8 @@
 
 # drop table with unknown table
 "drop table unknown"
-=======
+"table unknown not found"
+
 # Drop view
 "drop view main.a"
 {
@@ -765,5 +765,4 @@
 
 # drop view with unknown view
 "drop view unknown"
->>>>>>> 4116cd67
 "table unknown not found"