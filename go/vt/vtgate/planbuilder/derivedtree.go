--- conflicted
+++ resolved
@@ -65,12 +65,8 @@
 }
 
 func (d *derivedTree) findOutputColumn(name *sqlparser.ColName) (int, error) {
-<<<<<<< HEAD
 	found := false
-	for j, exp := range d.query.SelectExprs {
-=======
 	for j, exp := range sqlparser.GetFirstSelect(d.query).SelectExprs {
->>>>>>> 1be00ff2
 		ae, ok := exp.(*sqlparser.AliasedExpr)
 		if !ok {
 			continue
@@ -91,7 +87,7 @@
 		}
 	}
 	if !found {
-		for j, exp := range d.query.SelectExprs {
+		for j, exp := range sqlparser.GetFirstSelect(d.query).SelectExprs {
 			_, ok := exp.(*sqlparser.StarExpr)
 			if !ok {
 				continue
