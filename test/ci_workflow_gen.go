--- conflicted
+++ resolved
@@ -61,12 +61,9 @@
 		"onlineddl_vrepl_stress",
 		"vreplication_migrate",
 		"onlineddl_revert",
-<<<<<<< HEAD
 		"onlineddl_declarative",
-=======
 		"tabletmanager_throttler",
 		"tabletmanager_throttler_custom_config",
->>>>>>> ef31a7a4
 	}
 	// TODO: currently some percona tools including xtrabackup are installed on all clusters, we can possibly optimize
 	// this by only installing them in the required clusters
