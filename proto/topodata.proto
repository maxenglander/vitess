/*
Copyright 2017 Google Inc.

Licensed under the Apache License, Version 2.0 (the "License");
you may not use this file except in compliance with the License.
You may obtain a copy of the License at

    http://www.apache.org/licenses/LICENSE-2.0

Unless required by applicable law or agreedto in writing, software
distributed under the License is distributed on an "AS IS" BASIS,
WITHOUT WARRANTIES OR CONDITIONS OF ANY KIND, either express or implied.
See the License for the specific language governing permissions and
limitations under the License.
*/

// This file contains the Vitess topology related data structures.
// Very few of these structures are exchanged over the wire (only
// TabletType and KeyRange), but they are all used by the topology
// service.

syntax = "proto3";
option go_package = "vitess.io/vitess/go/vt/proto/topodata";

option java_package="io.vitess.proto";

package topodata;

<<<<<<< HEAD
import "logutil.proto";
=======
import "time.proto";
>>>>>>> 123c076b

// KeyRange describes a range of sharding keys, when range-based
// sharding is used.
message KeyRange {
  bytes start = 1;
  bytes end = 2;
}

// KeyspaceType describes the type of the keyspace
enum KeyspaceType {
  // NORMAL is the default value
  NORMAL = 0;

  // SNAPSHOT is when we are creating a snapshot keyspace
  SNAPSHOT = 1;
}

// KeyspaceIdType describes the type of the sharding key for a
// range-based sharded keyspace.
enum KeyspaceIdType {
  // UNSET is the default value, when range-based sharding is not used.
  UNSET = 0;

  // UINT64 is when uint64 value is used.
  // This is represented as 'unsigned bigint' in mysql
  UINT64 = 1;

  // BYTES is when an array of bytes is used.
  // This is represented as 'varbinary' in mysql
  BYTES = 2;
}

// TabletAlias is a globally unique tablet identifier.
message TabletAlias {
  // cell is the cell (or datacenter) the tablet is in
  string cell = 1;

  // uid is a unique id for this tablet within the shard
  // (this is the MySQL server id as well).
  uint32 uid = 2;
}

// TabletType represents the type of a given tablet.
enum TabletType {
  option allow_alias = true; // so we can have RDONLY and BATCH co-exist

  // UNKNOWN is not a valid value.
  UNKNOWN = 0;

  // MASTER is the master server for the shard. Only MASTER allows DMLs.
  MASTER = 1;

  // REPLICA is a slave type. It is used to serve live traffic.
  // A REPLICA can be promoted to MASTER. A demoted MASTER will go to REPLICA.
  REPLICA = 2;

  // RDONLY (old name) / BATCH (new name) is used to serve traffic for
  // long-running jobs. It is a separate type from REPLICA so
  // long-running queries don't affect web-like traffic.
  RDONLY = 3;
  BATCH = 3;

  // SPARE is a type of servers that cannot serve queries, but is available
  // in case an extra server is needed.
  SPARE = 4;

  // EXPERIMENTAL is like SPARE, except it can serve queries. This
  // type can be used for usages not planned by Vitess, like online
  // export to another storage engine.
  EXPERIMENTAL = 5;

  // BACKUP is the type a server goes to when taking a backup. No queries
  // can be served in BACKUP mode.
  BACKUP = 6;

  // RESTORE is the type a server uses when restoring a backup, at
  // startup time.  No queries can be served in RESTORE mode.
  RESTORE = 7;

  // DRAINED is the type a server goes into when used by Vitess tools
  // to perform an offline action. It is a serving type (as
  // the tools processes may need to run queries), but it's not used
  // to route queries from Vitess users. In this state,
  // this tablet is dedicated to the process that uses it.
  DRAINED = 8;
}

// Tablet represents information about a running instance of vttablet.
message Tablet {
  // alias is the unique name of the tablet.
  TabletAlias alias = 1;

  // Fully qualified domain name of the host.
  string hostname = 2;

  // Map of named ports. Normally this should include vt and grpc.
  // Going forward, the mysql port will be stored in mysql_port
  // instead of here.
  // For accessing mysql port, use topoproto.MysqlPort to fetch, and
  // topoproto.SetMysqlPort to set. These wrappers will ensure
  // legacy behavior is supported.
  map<string, int32> port_map = 4;

  // Keyspace name.
  string keyspace = 5;

  // Shard name. If range based sharding is used, it should match
  // key_range.
  string shard = 6;

  // If range based sharding is used, range for the tablet's shard.
  KeyRange key_range = 7;

  // type is the current type of the tablet.
  TabletType type = 8;

  // It this is set, it is used as the database name instead of the
  // normal "vt_" + keyspace.
  string db_name_override = 9;

  // tablet tags
  map<string, string> tags = 10;

  // MySQL hostname.
  string mysql_hostname = 12;

  // MySQL port. Use topoproto.MysqlPort and topoproto.SetMysqlPort
  // to access this variable. The functions provide support
  // for legacy behavior.
  int32 mysql_port = 13;

  // OBSOLETE: ip and tablet health information
  // string ip = 3;
  // map<string, string> health_map = 11;
  reserved 3, 11;
}

// A Shard contains data about a subset of the data whithin a keyspace.
message Shard {
  // master_alias is the tablet alias of the master for the shard.
  // If it is unset, then there is no master in this shard yet.
  // No lock is necessary to update this field, when for instance
  // TabletExternallyReparented updates this. However, we lock the
  // shard for reparenting operations (InitShardMaster,
  // PlannedReparentShard,EmergencyReparentShard), to guarantee
  // exclusive operation.
  TabletAlias master_alias = 1;

  // master_term_start_time is the time (in UTC) at which the current term of
  // the master specified in master_alias began.
  //
  // A new master term begins any time an authoritative decision is communicated
  // about which tablet should be the master, such as via Vitess
  // replication-management commands like PlannedReparentShard,
  // EmergencyReparentShard, and TabletExternallyReparented.
  //
  // The master_alias should only ever be changed if the new master's term began
  // at a later time than this. Note that a new term can start for the tablet
  // that is already the master. In that case, the master_term_start_time would
  // be increased without changing the master_alias.
  logutil.Time master_term_start_time = 8;

  // key_range is the KeyRange for this shard. It can be unset if:
  // - we are not using range-based sharding in this shard.
  // - the shard covers the entire keyrange.
  // This must match the shard name based on our other conventions, but
  // helpful to have it decomposed here.
  // Once set at creation time, it is never changed.
  KeyRange key_range = 2;

  // ServedType is an entry in the served_types
  message ServedType {
    TabletType tablet_type = 1;
    repeated string cells = 2;
  }

  // served_types has at most one entry per TabletType
  // This field is in the process of being deprecated in favor of
  // is_master_serving. Keeping for backwards compatibility purposes.
  repeated ServedType served_types = 3;

  // SourceShard represents a data source for filtered replication
  // across shards. When this is used in a destination shard, the master
  // of that shard will run filtered replication.
  message SourceShard {
    // Uid is the unique ID for this SourceShard object.
    uint32 uid = 1;

    // the source keyspace
    string keyspace = 2;

    // the source shard
    string shard = 3;

    // the source shard keyrange
    KeyRange key_range = 4;

    // the source table list to replicate
    repeated string tables = 5;
  }

  // SourceShards is the list of shards we're replicating from,
  // using filtered replication.
  // The keyspace lock is always taken when changing this.
  repeated SourceShard source_shards = 4;

  // TabletControl controls tablet's behavior
  message TabletControl {
    // which tablet type is affected
    TabletType tablet_type = 1;
    repeated string cells = 2;

    // OBSOLETE: disable_query_service 3
    reserved 3;

    repeated string blacklisted_tables = 4;

    // frozen is set if we've started failing over traffic for
    // the master. If set, this record should not be removed.
    bool frozen = 5;
  }

  // tablet_controls has at most one entry per TabletType.
  // The keyspace lock is always taken when changing this.
  repeated TabletControl tablet_controls = 6;

  // is_master_serving sets whether this shard master is serving traffic or not.
  // The keyspace lock is always taken when changing this.
  bool is_master_serving = 7;

  // OBSOLETE cells (5)
  reserved 5;
}

// A Keyspace contains data about a keyspace.
message Keyspace {
  // name of the column used for sharding
  // empty if the keyspace is not sharded
  string sharding_column_name = 1;

  // type of the column used for sharding
  // UNSET if the keyspace is not sharded
  KeyspaceIdType sharding_column_type = 2;

  // OBSOLETE int32 split_shard_count = 3;
  reserved 3;

  // ServedFrom indicates a relationship between a TabletType and the
  // keyspace name that's serving it.
  message ServedFrom {
    // the tablet type (key for the map)
    TabletType tablet_type = 1;

    // the cells to limit this to
    repeated string cells = 2;

    // the keyspace name that's serving it
    string keyspace = 3;
  }

  // ServedFrom will redirect the appropriate traffic to
  // another keyspace.
  repeated ServedFrom served_froms = 4;

  // keyspace_type will determine how this keyspace is treated by
  // vtgate / vschema. Normal keyspaces are routable by
  // any query. Snapshot keyspaces are only accessible
  // by explicit addresssing or by calling "use keyspace" first
  KeyspaceType keyspace_type = 5;

  // base_keyspace is the base keyspace from which a snapshot
  // keyspace is created. empty for normal keyspaces
  string base_keyspace = 6;
  
  // snapshot_time (in UTC) is a property of snapshot
  // keyspaces which tells us what point in time
  // the snapshot is of
  vttime.Time snapshot_time = 7;  
}

// ShardReplication describes the MySQL replication relationships
// whithin a cell.
message ShardReplication {

  // Node describes a tablet instance within the cell
  message Node {
    TabletAlias tablet_alias = 1;
  }

  // Note there can be only one Node in this array
  // for a given tablet.
  repeated Node nodes = 1;
}

// ShardReference is used as a pointer from a SrvKeyspace to a Shard
message ShardReference {
  // Copied from Shard.
  string name = 1;
  KeyRange key_range = 2;
  // Disable query serving in this shard
}

// ShardTabletControl is used as a pointer from a SrvKeyspace to a Shard
message ShardTabletControl {
  // Copied from Shard.
  string name = 1;
  KeyRange key_range = 2;
  // Disable query serving in this shard
  bool query_service_disabled = 3;
}

// SrvKeyspace is a rollup node for the keyspace itself.
message SrvKeyspace {
  message KeyspacePartition {
    // The type this partition applies to.
    TabletType served_type = 1;

    // List of non-overlapping continuous shards sorted by range.
    repeated ShardReference shard_references = 2;

    // List of shard tablet controls
    repeated ShardTabletControl shard_tablet_controls = 3;
  }

  // The partitions this keyspace is serving, per tablet type.
  repeated KeyspacePartition partitions = 1;

  // ServedFrom indicates a relationship between a TabletType and the
  // keyspace name that's serving it.
  message ServedFrom {
    // the tablet type
    TabletType tablet_type = 1;

    // the keyspace name that's serving it
    string keyspace = 2;
  }

  // copied from Keyspace
  string sharding_column_name = 2;
  KeyspaceIdType sharding_column_type = 3;
  repeated ServedFrom served_from = 4;
  // OBSOLETE int32 split_shard_count = 5;
  reserved 5;
}

// CellInfo contains information about a cell. CellInfo objects are
// stored in the global topology server, and describe how to reach
// local topology servers.
message CellInfo {
  // ServerAddress contains the address of the server for the cell.
  // The syntax of this field is topology implementation specific.
  // For instance, for Zookeeper, it is a comma-separated list of
  // server addresses.
  string server_address = 1;

  // Root is the path to store data in. It is only used when talking
  // to server_address.
  string root = 2;

  // OBSOLETE: region 3
  reserved 3;
}

// CellsAlias 
message CellsAlias {
  // Cells that map to this alias
  repeated string cells = 2;
}<|MERGE_RESOLUTION|>--- conflicted
+++ resolved
@@ -26,11 +26,7 @@
 
 package topodata;
 
-<<<<<<< HEAD
-import "logutil.proto";
-=======
 import "time.proto";
->>>>>>> 123c076b
 
 // KeyRange describes a range of sharding keys, when range-based
 // sharding is used.
@@ -191,7 +187,7 @@
   // at a later time than this. Note that a new term can start for the tablet
   // that is already the master. In that case, the master_term_start_time would
   // be increased without changing the master_alias.
-  logutil.Time master_term_start_time = 8;
+  vttime.Time master_term_start_time = 8;
 
   // key_range is the KeyRange for this shard. It can be unset if:
   // - we are not using range-based sharding in this shard.
